--- conflicted
+++ resolved
@@ -1239,7 +1239,7 @@
 
     // We are going to evaluate the content of .data, if provided
     let data = options.data as any;
-    let tmpData = null;
+    const tmpData = null;
 
     if (typeof data === "string") {
       // if options.data exists and is a uuid string, we consider that it points to a MapTiler Dataset
@@ -1267,7 +1267,7 @@
         // From this point, we consider that the string content provided could
         // be the string content of one of the compatible format (GeoJSON, KML, GPX)
         const tmpData = jsonParseNoThrow(data) ?? gpxOrKml(data);
-        if (tmpData) data = tmpData
+        if (tmpData) data = tmpData;
       }
 
       if (!data) {
@@ -1291,14 +1291,7 @@
   }
 
   /**
-<<<<<<< HEAD
    * Add a polyline witgh optional outline from a GeoJSON object
-=======
-   * Add a polyline width optional outline from a GeoJSON object
-   * @param data
-   * @param options
-   * @returns
->>>>>>> 8a4d1331
    */
   private addGeoJSONPolyline(
     // this Feature collection is expected to contain on LineStrings and MultilLinestrings
@@ -1346,12 +1339,12 @@
     if (typeof lineDashArray === "string") {
       lineDashArray = dashArrayMaker(lineDashArray);
     }
-  
+
     // We want to create an outline for this line layer
     if (options.outline === true) {
       const outlineLayerId = `${layerId}_outline`;
       retunedInfo.polylineOutlineLayerId = outlineLayerId;
-      
+
       this.addLayer(
         {
           id: outlineLayerId,
@@ -1373,10 +1366,10 @@
                 ? outlineColor
                 : lineColorOptionsToLineLayerPaintSpec(outlineColor),
             "line-width": computeRampedOutlineWidth(lineWidth, outlineWidth),
-            "line-blur": 
+            "line-blur":
               typeof outlineBlur === "number"
-              ? outlineBlur
-              : rampedOptionsToLineLayerPaintSpec(outlineBlur),
+                ? outlineBlur
+                : rampedOptionsToLineLayerPaintSpec(outlineBlur),
           },
         },
         options.beforeId,
@@ -1408,22 +1401,22 @@
               ? lineWidth
               : lineWidthOptionsToLineLayerPaintSpec(lineWidth),
 
-          "line-blur": 
+          "line-blur":
             typeof lineBlur === "number"
-            ? lineBlur
-            : rampedOptionsToLineLayerPaintSpec(lineBlur),
+              ? lineBlur
+              : rampedOptionsToLineLayerPaintSpec(lineBlur),
 
           "line-gap-width":
             typeof lineGapWidth === "number"
-            ? lineGapWidth
-            : rampedOptionsToLineLayerPaintSpec(lineGapWidth),
+              ? lineGapWidth
+              : rampedOptionsToLineLayerPaintSpec(lineGapWidth),
 
           // For some reasons passing "line-dasharray" with the value "undefined"
           // results in no showing the line while it should have the same behavior
-          // of not adding the property "line-dasharray" as all. 
+          // of not adding the property "line-dasharray" as all.
           // As a workaround, we are inlining the addition of the prop with a conditional
           // which is less readable.
-          ...(lineDashArray && {"line-dasharray": lineDashArray}),
+          ...(lineDashArray && { "line-dasharray": lineDashArray }),
         },
       },
       options.beforeId,
